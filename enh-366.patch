Redistribution and use in source and binary forms, with or without modification, are permitted
provided that the following conditions are met:

 1. Redistributions of source code must retain the above copyright notice, this list of conditions
    and the following disclaimer.
 2. Redistributions in binary form must reproduce the above copyright notice, this list of
    conditions and the following disclaimer in the documentation and/or other materials provided
    with the distribution.
 3. The name of the author may not be used to endorse or promote products derived from this
    software without specific prior written permission.

THIS SOFTWARE IS PROVIDED BY THE AUTHOR ``AS IS'' AND ANY EXPRESS OR IMPLIED WARRANTIES,
INCLUDING, BUT NOT LIMITED TO, THE IMPLIED WARRANTIES OF MERCHANTABILITY AND FITNESS FOR A
PARTICULAR PURPOSE ARE DISCLAIMED. IN NO EVENT SHALL THE AUTHOR BE LIABLE FOR ANY DIRECT,
INDIRECT, INCIDENTAL, SPECIAL, EXEMPLARY, OR CONSEQUENTIAL DAMAGES (INCLUDING, BUT NOT LIMITED TO,
PROCUREMENT OF SUBSTITUTE GOODS OR SERVICES; LOSS OF USE, DATA, OR PROFITS; OR BUSINESS
INTERRUPTION) HOWEVER CAUSED AND ON ANY THEORY OF LIABILITY, WHETHER IN CONTRACT, STRICT
LIABILITY, OR TORT (INCLUDING NEGLIGENCE OR OTHERWISE) ARISING IN ANY WAY OUT OF THE USE OF THIS
SOFTWARE, EVEN IF ADVISED OF THE POSSIBILITY OF SUCH DAMAGE.
--- NetHack-NetHack-3.6.6_Released/include/config.h	2020-03-08 13:29:31.000000000 -0400
+++ nethack/include/config.h	2020-07-06 14:11:10.203832866 -0400
@@ -50,12 +50,13 @@
 /* #define QT_GRAPHICS */    /* Qt interface */
 /* #define GNOME_GRAPHICS */ /* Gnome interface */
 /* #define MSWIN_GRAPHICS */ /* Windows NT, CE, Graphics */
+#define LISP_GRAPHICS /*  lisp interface */
 
 /*
  * Define the default window system.  This should be one that is compiled
  * into your system (see defines above).  Known window systems are:
  *
- *      tty, X11, mac, amii, BeOS, Qt, Gem, Gnome
+ *      tty, X11, mac, amii, BeOS, Qt, Gem, Gnome, lisp
  */
 
 /* MAC also means MAC windows */
@@ -115,6 +116,12 @@
 #define HACKDIR "\\nethack"
 #endif
 
+#ifdef LISP_GRAPHICS
+#ifndef DEFAULT_WINDOW_SYS
+#define DEFAULT_WINDOW_SYS "lisp"
+#endif
+#endif
+
 #ifndef DEFAULT_WINDOW_SYS
 #define DEFAULT_WINDOW_SYS "tty"
 #endif
<<<<<<< HEAD
--- /dev/null	2020-07-05 09:39:01.158952229 -0400
+++ nethack/include/winlisp.h	2020-05-25 16:23:26.474351571 -0400
=======
--- /dev/null	2020-07-06 09:18:02.067775393 -0400
+++ nethack/include/winlisp.h	2020-07-06 14:11:10.203832866 -0400
>>>>>>> 8673f277
@@ -0,0 +1,70 @@
+#ifndef WINLISP_H
+#define WINLISP_H
+
+#ifndef E
+#define E extern
+#endif
+
+#if defined(BOS) || defined(NHSTDC)
+#define DIMENSION_P int
+#else
+# ifdef WIDENED_PROTOTYPES
+#define DIMENSION_P unsigned int
+# else
+#define DIMENSION_P Dimension
+# endif
+#endif
+
+extern struct window_procs tty_procs;
+
+/* ### winlisp.c ### */
+E void NDECL(win_lisp_init);
+E void FDECL(lisp_init_nhwindows, (int *, char **));
+E void NDECL(lisp_player_selection);
+E void NDECL(lisp_askname);
+E void NDECL(lisp_get_nh_event) ;
+E void FDECL(lisp_exit_nhwindows, (const char *));
+E void FDECL(lisp_suspend_nhwindows, (const char *));
+E void NDECL(lisp_resume_nhwindows);
+E winid FDECL(lisp_create_nhwindow, (int));
+E void FDECL(lisp_clear_nhwindow, (winid));
+E void FDECL(lisp_display_nhwindow, (winid, BOOLEAN_P));
+E void FDECL(lisp_destroy_nhwindow, (winid));
+E void FDECL(lisp_curs, (winid,int,int));
+E void FDECL(lisp_putstr, (winid, int, const char *));
+E void FDECL(lisp_display_file, (const char *, BOOLEAN_P));
+E void FDECL(lisp_start_menu, (winid));
+E void FDECL(lisp_add_menu, (winid,int,const ANY_P *,
+			CHAR_P, CHAR_P, int, const char *, BOOLEAN_P));
+E void FDECL(lisp_end_menu, (winid, const char *));
+E int FDECL(lisp_select_menu, (winid, int, MENU_ITEM_P **));
+E char FDECL(lisp_message_menu, (char, int, const char *mesg));
+E void NDECL(lisp_update_inventory);
+E void NDECL(lisp_mark_synch);
+E void NDECL(lisp_wait_synch);
+#ifdef CLIPPING
+E void FDECL(lisp_cliparound, (int, int));
+#endif
+#ifdef POSITIONBAR
+E void FDECL(lisp_update_positionbar, (char *));
+#endif
+E void FDECL(lisp_print_glyph, (winid, XCHAR_P, XCHAR_P, int, int));
+E void FDECL(lisp_raw_print, (const char *));
+E void FDECL(lisp_raw_print_bold, (const char *));
+E int NDECL(lisp_nhgetch);
+E int FDECL(lisp_nh_poskey, (int *, int *, int *));
+E void NDECL(lisp_nhbell);
+E int NDECL(lisp_doprev_message);
+E char FDECL(lisp_yn_function, (const char *, const char *, CHAR_P));
+E void FDECL(lisp_getlin, (const char *,char *));
+E int NDECL(lisp_get_ext_cmd);
+E void FDECL(lisp_number_pad, (int));
+E void NDECL(lisp_delay_output);
+
+/* other defs that really should go away (they're tty specific) */
+E void NDECL(lisp_start_screen);
+E void NDECL(lisp_end_screen);
+
+E void FDECL(lisp_outrip, (winid,int));
+
+#endif /* WINLISP_H */
--- NetHack-NetHack-3.6.6_Released/src/windows.c	2020-03-08 13:29:31.000000000 -0400
+++ nethack/src/windows.c	2020-07-06 14:11:10.203832866 -0400
@@ -44,6 +44,10 @@
 #ifdef MSWIN_GRAPHICS
 extern struct window_procs mswin_procs;
 #endif
+#ifdef LISP_GRAPHICS
+#include "winlisp.h"
+extern struct window_procs lisp_procs;
+#endif
 #ifdef WINCHAIN
 extern struct window_procs chainin_procs;
 extern void FDECL(chainin_procs_init, (int));
@@ -128,6 +132,9 @@
 #ifdef MSWIN_GRAPHICS
     { &mswin_procs, 0 CHAINR(0) },
 #endif
+#ifdef LISP_GRAPHICS
+    { &lisp_procs, win_lisp_init },
+#endif
 #ifdef WINCHAIN
     { &chainin_procs, chainin_procs_init, chainin_procs_chain },
     { (struct window_procs *) &chainout_procs, chainout_procs_init,
--- NetHack-NetHack-3.6.6_Released/sys/unix/Makefile.src	2020-03-08 13:29:31.000000000 -0400
+++ nethack/sys/unix/Makefile.src	2020-07-06 14:11:10.203832866 -0400
@@ -266,9 +266,12 @@
 #	../win/BeOS/NHMenuWindow.cpp ../win/BeOS/NHMapWindow.cpp tile.c
 #WINBEOBJ = winbe.o NHWindow.o NHMenuWindow.o NHMapWindow.o tile.o
 #
+# Files for the lisp port
+WINLISPSRC = ../win/lisp/winlisp.c tile.c
+WINLISPOBJ = winlisp.o tile.o
 #
-#WINSRC = $(WINTTYSRC)
-#WINOBJ = $(WINTTYOBJ)
+#WINSRC = $(WINLISPSRC)
+#WINOBJ = $(WINLISPOBJ)
 #
 # Curses - Karl Garrison, Tangles
 #WINSRC = $(WINCURSESSRC)
@@ -319,6 +322,10 @@
 # libraries for BeOS 
 WINBELIB = -lbe
 #
+# libraries for lisp port
+WINLISPLIB = -lncurses -ltinfo
+#WINLIB = $(WINLISPLIB)
+#
 # libraries for curses port
 # link with ncurses
 WINCURSESLIB = -lncurses
@@ -467,7 +474,7 @@
 GENCSRC = vis_tab.c	#tile.c
 
 # all windowing-system-dependent .c (for dependencies and such)
-WINCSRC = $(WINTTYSRC) $(WINCURSESSRC) $(WINX11SRC) $(WINGNOMESRC) $(WINGEMSRC)
+WINCSRC = $(WINTTYSRC) $(WINCURSESSRC) $(WINX11SRC) $(WINGNOMESRC) $(WINGEMSRC) $(WINLISPSRC)
 # all windowing-system-dependent .cpp (for dependencies and such)
 WINCXXSRC = $(WINQTSRC) $(WINQT4SRC) $(WINBESRC)
 
@@ -881,6 +888,9 @@
 	$(CC) $(CFLAGS) -c -o $@ ../win/gem/load_img.c
 gr_rect.o: ../win/gem/gr_rect.c ../include/gr_rect.h
 	$(CC) $(CFLAGS) -c -o $@ ../win/gem/gr_rect.c
+winlisp.o: ../win/lisp/winlisp.c $(HACK_H) ../include/winlisp.h \
+		../include/func_tab.h ../include/dlb.h ../include/patchlevel.h
+	$(CC) $(CFLAGS) -c ../win/lisp/winlisp.c
 tile.o: tile.c $(HACK_H)
 cppregex.o: ../sys/share/cppregex.cpp
 	$(CXX) $(CXXFLAGS) -c -o $@ ../sys/share/cppregex.cpp
@@ -1085,7 +1095,8 @@
 weapon.o: weapon.c $(HACK_H)
 were.o: were.c $(HACK_H)
 wield.o: wield.c $(HACK_H)
-windows.o: windows.c $(HACK_H) ../include/wingem.h ../include/winGnome.h
+windows.o: windows.c $(HACK_H) ../include/wingem.h ../include/winGnome.h \
+	../include/winlisp.h
 wizard.o: wizard.c $(HACK_H) ../include/qtext.h
 worm.o: worm.c $(HACK_H) ../include/lev.h
 worn.o: worn.c $(HACK_H)
<<<<<<< HEAD
--- /dev/null	2020-07-05 09:39:01.158952229 -0400
+++ nethack/sys/unix/hints/linux-lisp	2020-06-23 11:18:56.168417802 -0400
@@ -0,0 +1,64 @@
=======
--- /dev/null	2020-07-06 09:18:02.067775393 -0400
+++ nethack/sys/unix/hints/linux-lisp	2020-07-06 15:04:06.593539127 -0400
@@ -0,0 +1,61 @@
>>>>>>> 8673f277
+#
+# NetHack 3.6  linux $NHDT-Date: 1432512814 2015/05/25 00:13:34 $  $NHDT-Branch: master $:$NHDT-Revision: 1.12 $
+# Copyright (c) Kenneth Lorber, Kensington, Maryland, 2007.
+# NetHack may be freely redistributed.  See license for details.
+#
+#-PRE
+# Linux hints file
+# This hints file provides a single-user lisp build for Linux, taking its PREFIX
+# from the environment to determine the installation location.
+
+#PREFIX=/usr
+#PREFIX=$(wildcard ~)/nh/install
+HACKDIR=$(PREFIX)/$(GAME)dir
+SHELLDIR = $(PREFIX)
+INSTDIR = $(HACKDIR)
+VARDIR = $(HACKDIR)
+
+POSTINSTALL=cp -n sys/unix/sysconf $(INSTDIR)/sysconf; $(CHOWN) $(GAMEUID) $(INSTDIR)/sysconf; $(CHGRP) $(GAMEGRP) $(INSTDIR)/sysconf; chmod $(VARFILEPERM) $(INSTDIR)/sysconf;
+
+CFLAGS=-g -O -I../include -DNOTPARMDECL
+CFLAGS+=-DDLB
+CFLAGS+=-DCOMPRESS=\"/bin/gzip\" -DCOMPRESS_EXTENSION=\".gz\"
+CFLAGS+=-DSYSCF -DSYSCF_FILE=\"$(HACKDIR)/sysconf\" -DSECURE
+CFLAGS+=-DTIMED_DELAY
+CFLAGS+=-DHACKDIR=\"$(HACKDIR)\"
+CFLAGS+=-DDUMPLOG
+CFLAGS+=-DCONFIG_ERROR_SECURE=FALSE
+CFLAGS+=-DCURSES_GRAPHICS
+#CFLAGS+=-DEXTRA_SANITY_CHECKS
+#CFLAGS+=-DEDIT_GETLIN
+#CFLAGS+=-DSCORE_ON_BOTL
+#CFLAGS+=-DMSGHANDLER
+#CFLAGS+=-DTTY_TILES_ESCCODES
+
+# Debugging
+CFLAGS+=-g
+
+LINK=$(CC)
+# Only needed for GLIBC stack trace:
+LFLAGS=-rdynamic
+
+WINSRC = $(WINTTYSRC) $(WINCURSESSRC) $(WINLISPSRC)
+WINOBJ = $(WINTTYOBJ) $(WINCURSESOBJ) $(WINLISPOBJ)
+WINLIB = $(WINTTYLIB) $(WINCURSESLIB) $(WINLISPLIB)
+
+# if TTY_TILES_ESCCODES
+#WINSRC += tile.c
+#WINOBJ += tile.o
+
+WINTTYLIB=-lncurses -ltinfo
+
+CHOWN=true
+CHGRP=true
+
+VARDIRPERM = 0755
+VARFILEPERM = 0644
+GAMEPERM = 0755
+#GAMEPERM = 04755
+FILEPERM = 0644
+EXEPERM  = 0755
+DIRPERM  = 0755
--- NetHack-NetHack-3.6.6_Released/util/makedefs.c	2020-03-08 13:29:31.000000000 -0400
+++ nethack/util/makedefs.c	2020-07-06 14:11:10.207166268 -0400
@@ -1762,6 +1762,9 @@
 #ifdef MAC /* defunct OS 9 interface */
     { "mac", "Mac" },
 #endif
+#ifdef LISP_GRAPHICS
+    { "lisp", "lisp" },
+#endif
 #ifdef AMIGA_INTUITION /* unmaintained/defunct */
     { "amii", "Amiga Intuition" },
 #endif
<<<<<<< HEAD
--- /dev/null	2020-07-05 09:39:01.158952229 -0400
+++ nethack/win/lisp/ChangeLog	2020-07-05 12:03:53.745468839 -0400
@@ -0,0 +1,371 @@
+2020-07-04  Benjamin Yang  <be11ng@protonmail.com>
+
+	* winlisp.c (lisp_get_ext_cmd): Restore function.
=======
--- /dev/null	2020-07-06 09:18:02.067775393 -0400
+++ nethack/win/lisp/ChangeLog	2020-07-06 14:12:04.374961412 -0400
@@ -0,0 +1,371 @@
+2020-07-06  Benjamin Yang  <be11ng@protonmail.com>
+
+	* ../../sys/unix/hints/linux-lisp: Format file.
>>>>>>> 8673f277
+
+2020-06-22  Benjamin Yang  <be11ng@protonmail.com>
+
+	* ../../sys/unix/hints/linux-lisp: Take $PREFIX as an input from
+	the environment.
+
+2020-06-09  Benjamin Yang  <be11ng@protonmail.com>
+
+	* winlisp.c (lisp_putstr): Use lisp_cmd message-nohistory when the
+	ATR_NOHISTORY bitmask is set.
+
+2020-06-08  Benjamin Yang  <be11ng@protonmail.com>
+
+	* winlisp.c (attr_to_string): Strip off control flags masked onto
+	the display attributes.
+
+2020-05-26  Benjamin Yang  <be11ng@protonmail.com>
+
+	* ../../sys/unix/hints/linux-lisp: New file.
+	* ../../sys/unix/Makefile.src (WINSRC): Remove redundant
+	definition.
+	(WINOBJ): Likewise.
+	(WINLIB): Likewise.
+	(WINLISPLIB): Add -lncurses and -ltinfo.
+
+2020-05-25  Benjamin Yang  <be11ng@protonmail.com>
+
+	* ../../include/winlisp.h (lisp_print_glyph): Add parameter int
+	bkglyph.
+	* winlisp.c (lisp_print_glyph): Likewise, and cast mapglyph to
+	\(void).
+	(lisp_player_selection): Pass FALSE argument to both randrole().
+	(generate_status_line): Replace u.ugold with money_cnt(invent).
+	(lisp_outrip): Likewise.
+	(bail): Replace terminate with nh_terminate.
+	(get_options): Comment out iflags.DECgraphics and
+	iflags.IBMgraphics.
+	(lisp_procs): Use the one from curses as a template, using genl
+	for missing functions.
+
+2005-02-27    <katia_dilkina@verizon.net>
+
+	* winlisp.c (CMD_LISP): new define
+	(cmd_index): new "travel" command, new "options" command.
+	(lisp_coord): new macro
+	(lisp_boolean): likewise
+	(read_int): flush stdout.
+	(read_string): likewise
+	(get_options): new function
+	(lisp_nhgetch): hande CMD_LISP commands
+	(lisp_nhgetch): call impossible if the command is not a CMD_KEY or
+	CMD_EXT type.
+	(lisp_display_nhwindow): read a dummy string, not a menu string.
+
+2004-02-09  Shawn Betts  <sabetts@vcn.bc.ca>
+
+	* winlisp.c (lisp_yn_function): catch the chat prompt too.
+
+2003-09-19  Shawn Betts  <sabetts@vcn.bc.ca>
+
+	* winlisp.c: add extra element to lisp_procs (structure change in
+	3.4.2).
+
+2003-06-03  Shawn Betts  <sabetts@sfu.ca>
+
+	* winlisp.c (lisp_print_glyph): Pass special to the print-glyph
+	lisp function as a symbol. delete the MG_PET bit in special if
+	iflags.hilite_pet is not set.
+	(special_glyph_to_string): new function
+
+2003-05-14  Shawn Betts  <sabetts@sfu.ca>
+
+	* winlisp.c (lisp_string): Also escape the backslash character.
+
+2002-09-19  Ryan Yeske  <rcyeske@vcn.bc.ca>
+
+	* winlisp.c (lisp_cmd): nethack-api-* renamed to nhapi-*.
+
+2002-09-16  Ryan Yeske  <rcyeske@vcn.bc.ca>
+
+	* ../tty/termcap.c (has_color): Add condition for LISP_GRAPHICS
+	which returns TRUE.
+
+2002-09-12  Ryan Yeske  <rcyeske@vcn.bc.ca>
+
+	* winlisp.c (lisp_display_nhwindow): Add call to
+	`nethack-api-end'.
+
+	* ../../include/config.h: Default to LISP_GRAPHICS.
+
+	* ../../sys/unix/Makefile.src (WINSRC,WINOBJ,WINLIB): Set to
+	WINLISP* values.
+	(depend): Add winlisp.o dependancies.
+
+	* winlisp.c (lisp_curs): Don't send winid.  Add error check.
+	(lisp_putstr): Call `nethack-api-message' or
+	`nethack-api-menu-putstr' when appropriate.
+	(lisp_nhgetch): Update error message call.
+	(lisp_create_nhwindow): Don't send winids when creating message,
+	map, or status windows.
+	(lisp_clear_nhwindow): Call clear-message or clear-map instead of
+	clear-nhwindow.
+	(lisp_display_nhwindow): Call display-menu instead of
+	display-nhwindow.  Call block when handling case of blocking on
+	displaying the map window.
+	(lisp_destroy_nhwindow): Use WIN_* values instead of hardcoded
+	numbers.
+	(lisp_print_glyph): Don't send winid.  Add error check for bad
+	winids.
+	(lisp_outrip): Change reference to Enethack to nethack-el.
+
+2002-04-23  Shawn  <sabetts@vcn.bc.ca>
+
+	* winlisp.c (lisp_player_selection): Update to use new 3.4.0
+	functionality.
+	(lisp_print_glyph): likewise
+
+2002-02-16  Shawn Betts  <sabetts@vcn.bc.ca>
+
+	* winlisp.c (read_string): take a pointer to a string as the
+	second argument. All callers updated. Rewritten to dynamically
+	resize the string in order to read an entire line.
+	(read_command): free the string returned from read_string
+	(lisp_askname): likewise
+	(lisp_display_nhwindow): likewise
+	(lisp_delay_output): likewise
+	(lisp_yn_function): likewise
+
+2002-02-14  Shawn Betts  <sabetts@vcn.bc.ca>
+
+	* winlisp.c (lisp_print_glyph): Handle warning glyphs.
+
+2002-01-27  Ryan C Yeske  <rcyeske@vcn.bc.ca>
+
+	* winlisp.c (generate_status_line): Send flag values
+	individually.  Always send values for all attributes.
+
+2002-01-21  Ryan C Yeske  <rcyeske@vcn.bc.ca>
+
+	* winlisp.c (lisp_add_menu): Add tile argument.
+
+2002-01-22  shawn  <sabetts@vcn.bc.ca>
+
+	* winlisp.c (lisp_player_selection): use the existing menu system
+	to select a player.
+	(lisp_menu_item_t): add a new member, accelerator.
+	(lisp_current_accelerator): new static global.
+	(lisp_add_menu): pick our own selector when ch is 0.
+	(lisp_start_menu): reset lisp_current_accelerator to 'a'.
+	(lisp_add_menu): remove the identifier argument to the lisp_cmd
+	"add_menu".
+	(lisp_get_menu_identifier): first argument is now a char.
+
+2002-01-20  Ryan C Yeske  <rcyeske@vcn.bc.ca>
+
+	* winlisp.c (cmd_index): Add remaining functions.
+
+2002-01-16  Ryan C Yeske  <rcyeske@vcn.bc.ca>
+
+	* winlisp.c (lisp_exit_nhwindows): Don't wait for a dummy return
+	value.
+	(lisp_destroy_nhwindow): Don't destroy the status, message or map
+	windows.
+
+2002-01-15  Ryan C Yeske  <rcyeske@vcn.bc.ca>
+
+	* winlisp.c (lisp_exit_nhwindows): Don't wait for a dummy return
+	value.
+
+2002-01-10  shawn  <sabetts@vcn.bc.ca>
+
+	* winlisp.c (win_lisp_init): new function
+
+2002-01-09  Ryan C Yeske  <rcyeske@sfu.ca>
+
+	* winlisp.c (cmd_index): Add redraw command.
+	(C): New macro.
+
+2002-01-01  shawn  <sabetts@vcn.bc.ca>
+
+	* winlisp.c (winid_list): new static global
+	(winid_list_len): likewise
+	(winid_list_max): likewise
+	(find_empty_cell): new function
+	(winid_is_taken): likewise
+	(add_winid): likewise
+	(get_unique_winid): likewise
+	(return_winid): likewise
+	(init_winid_list): likewise
+
+2001-12-20  shawn  <sabetts@vcn.bc.ca>
+
+	* winlisp.c (read_command): return the command count as a string.
+	(num_digits): remove function
+	(power_of_ten): likewise
+	(lisp_nhgetch): command count works.
+	(enc_stat): extern reference
+	(hunger_stat): new constant
+	(generate_status_line): new function
+	(lisp_putstr): use generate_status_line to create the status line
+	call.
+
+2001-12-19  shawn  <sabetts@vcn.bc.ca>
+
+	* winlisp.c: add extern declaration for glyph2tile and
+	total_tiles_used.
+	(lisp_print_glyph): pass the glyph's graphics tile index as an
+	argument.
+
+2001-12-02  Ryan Yeske  <rcyeske@vcn.bc.ca>
+
+	* winlisp.c (lisp_cmd, lisp_list, lisp_t, lisp_nil, lisp_literal)
+	(lisp_cons, lisp_int, lisp_string): Update macros.  Update all api
+	functions to use these macros.
+	(read_int, read_string, read_command): New functions.  Update all
+	api functions to use these functions.
+	(lisp_create_nhwindow): Send specific window creation commands.
+	(lisp_cliparound): Comment out body.
+
+2001-10-23  Ryan Yeske  <rcyeske@vcn.bc.ca>
+
+	* winlisp.c (lisp_nhgetch): Don't silently loop on invalid
+	commands, send back a warning.
+	(lisp_yn_function): Make sure special handling is done for all
+	direction questions.  Include prompt in call to
+	nethack-api-ask-direction.  Include up, down and self directions.
+	If no default is set for a direction question, return space.
+
+2001-10-19  shawn  <sabetts@vcn.bc.ca>
+
+	* winlisp.c (lisp_init_nhwindows): turn on showexp and time flags.
+
+2001-10-17  Ryan Yeske  <rcyeske@vcn.bc.ca>
+
+	* winlisp.c (lisp_display_nhwindow): Wait for a string if we are
+	blocking.
+
+2001-07-19  shawn  <sabetts@diggin.lamenet.tmp>
+
+	* winlisp.c (lisp_player_selection): terminate if we read a -1 as
+	a selection.
+
+2001-07-16  Ryan Yeske  <rcyeske@vcn.bc.ca>
+
+	* winlisp.c (lisp_delay_output): expect a return value from the
+	client.
+
+2001-07-14  Ryan Yeske  <rcyeske@vcn.bc.ca>
+
+	* winlisp.c (lisp_add_menu): Quote the attribute.
+	(lisp_outrip): Add a newline to output.
+
+2001-07-06  shawn  <sabetts@diggin.lamenet.tmp>
+
+	* winlisp.c (num_digits): new function
+	(power_of_ten): likewise
+	(lisp_nhgetch): handles repeated commands.
+
+2001-07-05  shawn  <sabetts@diggin.lamenet.tmp>
+
+	* winlisp.c (WINLISP_VOID_RETVAL): flushes stdout
+
+2001-07-04  Ryan Yeske  <rcyeske@van.gobasis.com>
+
+	* winlisp.c (lisp_add_menu): Convert printf to lisp_* macros,
+	fixing a string quote bug.
+
+2001-06-28  shawn  <sabetts@diggin.lamenet.tmp>
+
+	* winlisp.c (zap_color): new define
+	(cmap_color): likewise
+	(obj_color): likewise
+	(mon_color): likewise
+	(invis_color): likewise
+	(pet_color): likewise
+	(lisp_print_glyph): export the color. export the ascii character
+	as a number.
+
+2001-06-27  shawn  <sabetts@diggin.lamenet.tmp>
+
+	* winlisp.c: fix a typo cmd_index
+	(lisp_yn_function): pass characters as numbers instead of ascii
+	characters. specially handle the "In what direction?" question.
+	(lisp_outrip): prints a properly formed lisp expression.
+
+2001-06-21  Shawn Betts  <sabetts@van.gobasis.com>
+
+	* winlisp.c (lisp_add_menu): items that are not selectable are
+	sent with an identifier of -1.
+	(lisp_select_menu): handle failed memory
+	allocation.
+
+2001-05-06  shawn  <sabetts@diggin.lamenet.tmp>
+
+	* winlisp.c (LINESIZ): new define
+	(lisp_menu_item_t): new struct
+	(lisp_menu_item_list): new static global
+	(lisp_menu_list_size): likewise
+	(lisp_menu_list_num): likewise
+	(cmd_index): fixed ddrop entry
+	(read_int): new function
+	(lisp_player_selection): use read_int
+	(lisp_askname): read the entire line to a string and parse data
+	from it.
+	(lisp_nhgetch): likewise
+	(lisp_create_nhwindow): likewise
+	(lisp_getlin): likewise
+	(lisp_yn_function): likewise
+	(lisp_start_menu): set lisp_menu_list_num to 0
+	(lisp_add_menu): add an entry to lisp_menu_item_list
+	(lisp_add_menu): pass the item's ID to the client instead of the
+	actual identifier.
+	(lisp_get_menu_identifier): new function
+	(lisp_select_menu): parse the list of selected menu items
+	(lisp_print_glyph): escape backslashes in output
+
+2000-10-01  Ryan Yeske  <rcyeske@vcn.bc.ca>
+
+	* winlisp.c (cmd_index): renamed "ddoremarm" to "remarm" and
+	"ddoinv" to "inv".
+
+2000-09-25  Shawn  <sabetts@vcn.bc.ca>
+
+	* winlisp.c: Added more key commands.
+	(lisp_player_selection): honours default player selections as
+	specified in the nethackrc file.
+
+2000-09-22  Shawn  <sabetts@vcn.bc.ca>
+
+	* winlisp.c (lisp_nhgetch): changed while loop stop condition.
+
+2000-09-19  Ryan yeske  <rcyeske@van.gobasis.com>
+
+	* winlisp.c (lisp_nh_getch): renamed from lisp_nh_getcmd() since
+	this is really called by the core when nethack wants a key.
+	(cmd_index): added gowest, gosouth, gonorth, goeast.
+
+2000-09-12  shawn  <sabetts@gobasis.com>
+
+	* winlisp.c (lisp_nh_poskey): Added code to read in an x,y,mod
+	combination instead of calling lisp_nhgetcmd. Currently commented
+	out until the lisp side catches up.  added cmd_index structure to
+	translate incoming command strings to extended commands or
+	keystrokes. Changed lisp_nhgetch to lisp_nhgetcmd and changed the
+	lisp command it calls to 'nethack-get-command'.
+
+2000-09-11  Ryan Yeske  <rcyeske@vcn.bc.ca>
+
+	* winlisp.c (lisp_cmd, lisp_close_cmd, lisp_open, lisp_close,
+	lisp_quote, lisp_int, lisp_string, lisp_dot): created macros.
+
+2000-09-10  Ryan Yeske  <rcyeske@vcn.bc.ca>
+
+	* winlisp.c (lisp_outrip): added closing paren.
+
+2000-08-21  Ryan Yeske  <rcyeske@vcn.bc.ca>
+
+	* winlisp.c (lisp_nhgetch): change ch type to int from char.
+
+2000-08-20  Ryan Yeske  <rcyeske@vcn.bc.ca>
+
+	* winlisp.c (lisp_player_selection): role/race/gender/alignment
+	selection now sends (nethack-apix-choose-X ALIST) instead of
+	simply an alist.
+	(lisp_update_inventory):
+	s/nethack-api-updated-inventory/nethack-api-update-inventory/
+	(WINLISP_VOID_RETVAL): added macro, called for every void
+	function.
<<<<<<< HEAD
--- /dev/null	2020-07-05 09:39:01.158952229 -0400
+++ nethack/win/lisp/winlisp.c	2020-07-05 11:41:56.851784278 -0400
@@ -0,0 +1,1971 @@
=======
--- /dev/null	2020-07-06 09:18:02.067775393 -0400
+++ nethack/win/lisp/winlisp.c	2020-07-06 14:11:10.207166268 -0400
@@ -0,0 +1,1972 @@
>>>>>>> 8673f277
+/* Copyright (c) Shawn Betts, Ryan Yeske, 2001                    */
+/* NetHack may be freely redistributed.  See license for details. */
+
+/*
+ * "Main" file for the lisp/emacs window-port.  This contains most of
+ * the interface routines.  Please see doc/window.doc for an
+ * description of the window interface.
+ */
+
+#ifdef MSDOS			/* from compiler */
+#define SHORT_FILENAMES
+#endif
+
+#include "hack.h"
+#include "winlisp.h"
+#include "func_tab.h"
+
+#include "dlb.h"
+#ifdef SHORT_FILENAMES
+#include "patchlev.h"
+#else
+#include "patchlevel.h"
+#endif
+
+#define CMD_KEY 0
+#define CMD_EXT 1
+#define CMD_LISP 2 /* These are commands specific to the lisp port */
+
+/* from tile.c */
+extern short glyph2tile[];
+extern int total_tiles_used;
+
+typedef struct
+{
+  anything identifier;
+  char accelerator;
+} lisp_menu_item_t;
+
+/* An iterator for assigning accelerator keys. */
+static char lisp_current_accelerator;
+
+/* Helper structures to map menu id's to nethack anything's */
+static lisp_menu_item_t lisp_menu_item_list[1000];
+static int lisp_menu_list_size = 1000;
+static int lisp_menu_list_num;
+
+extern char *enc_stat[];
+const char *hunger_stat[] = {
+	"Satiated",
+	"",
+	"Hungry",
+	"Weak",
+	"Fainting",
+	"Fainted",
+	"Starved"
+};
+
+typedef struct
+{
+  char *name;
+  int type;
+  int cmd;			/* The command (a keystroke) */
+}cmd_index_t;
+
+#ifndef C
+#define C(c)		(0x1f & (c))
+#endif
+
+/* Taken from cmd.c */
+cmd_index_t cmd_index[] = { {"gowest", CMD_KEY, 'h'},
+			    {"gowestontop", CMD_KEY, 'H'},
+			    {"gowestnear", CMD_KEY, C('h')},
+
+			    {"gosouth", CMD_KEY, 'j'},
+			    {"gosouthontop", CMD_KEY, 'J'},
+			    {"gosouthnear", CMD_KEY,  C('j')},
+
+			    {"gonorth", CMD_KEY, 'k'},
+			    {"gonorthontop", CMD_KEY, 'K'},
+			    {"gonorthnear", CMD_KEY, C('k')},
+
+			    {"goeast", CMD_KEY, 'l'},
+			    {"goeastontop", CMD_KEY, 'L'},
+			    {"goeastnear", CMD_KEY, C('l')},
+
+			    {"gonorthwest", CMD_KEY, 'y'},
+			    {"gonorthwestontop", CMD_KEY, 'Y'},
+			    {"gonorthwestnear", CMD_KEY, C('y')},
+
+			    {"gonortheast", CMD_KEY, 'u'},
+			    {"gonortheastontop", CMD_KEY, 'U'},
+			    {"gonortheastnear", CMD_KEY, C('u')},
+
+			    {"gosouthwest", CMD_KEY, 'b'},
+			    {"gosouthwestontop", CMD_KEY, 'B'},
+			    {"gosouthwestnear", CMD_KEY, C('b')},
+
+			    {"gosoutheast", CMD_KEY, 'n'},
+			    {"gosoutheastontop", CMD_KEY, 'N'},
+			    {"gosoutheastnear", CMD_KEY, C('n')},
+
+			    {"travel", CMD_KEY, '_'},
+
+			    {"idtrap", CMD_KEY, '^'},
+			    {"apply", CMD_KEY, 'a'},
+			    {"remarm", CMD_KEY, 'A'},
+			    {"close", CMD_KEY, 'c'},
+			    {"drop", CMD_KEY, 'd'},
+
+			    {"ddrop", CMD_KEY, 'D'},
+			    {"eat", CMD_KEY, 'e'},
+			    {"engrave", CMD_KEY, 'E'},
+			    {"fire", CMD_KEY, 'f'},
+			    {"inv", CMD_KEY, 'i'},
+
+			    {"typeinv", CMD_KEY, 'I'},
+			    {"open", CMD_KEY, 'o'},
+			    {"set", CMD_KEY, 'O'},
+			    {"pay", CMD_KEY, 'p'},
+			    {"puton", CMD_KEY, 'P'},
+
+			    {"drink", CMD_KEY, 'q'},
+			    {"wieldquiver", CMD_KEY, 'Q'},
+			    {"read", CMD_KEY, 'r'},
+			    {"remring", CMD_KEY, 'R'},
+			    {"search", CMD_KEY, 's'},
+
+			    {"save", CMD_KEY, 'S'},
+			    {"throw", CMD_KEY, 't'},
+			    {"takeoff", CMD_KEY, 'T'},
+			    {"simpleversion", CMD_KEY, 'v'},
+			    {"history", CMD_KEY, 'V'},
+
+			    {"wield", CMD_KEY, 'w'},
+			    {"wear", CMD_KEY, 'W'},
+			    {"swapweapon", CMD_KEY, 'x'},
+			    {"enter_explore_mode", CMD_KEY, 'X'},
+			    {"zap", CMD_KEY, 'z'},
+
+			    {"cast", CMD_KEY, 'Z'},
+			    {"up", CMD_KEY, '<'},
+			    {"down", CMD_KEY, '>'},
+			    {"whatis", CMD_KEY, '/'},
+			    {"help", CMD_KEY, '?'},
+
+			    {"whatdoes", CMD_KEY, '&'},
+			    {"sh", CMD_KEY, '!'},
+			    {"discovered", CMD_KEY, '\\'},
+			    {"null", CMD_KEY, '.'},
+			    {"look", CMD_KEY, ':'},
+
+			    {"quickwhatis", CMD_KEY, ';'},
+			    {"pickup", CMD_KEY, ','},
+			    {"togglepickup", CMD_KEY, '@'},
+			    {"prinuse", CMD_KEY, '*'},
+			    {"countgold", CMD_KEY, '$'},
+
+			    {"kick", CMD_KEY, C('d')},
+			    {"listspells", CMD_KEY, '+'},
+			    {"redraw", CMD_KEY, C('r')},
+			    {"teleport", CMD_KEY, C('t')},
+			    {"callmon", CMD_KEY, 'C'},
+			    {"fight", CMD_KEY, 'F'},
+			    {"movenear", CMD_KEY, 'g'},
+			    {"move", CMD_KEY, 'G'},
+			    {"movenopickuporfight", CMD_KEY, 'm'},
+			    {"movenopickup", CMD_KEY, 'M'},
+			    {"showweapon", CMD_KEY, ')'},
+			    {"showarmor", CMD_KEY, '['},
+			    {"showrings", CMD_KEY, '='},
+			    {"showamulet", CMD_KEY, '"'},
+			    {"showtool", CMD_KEY, '('},
+			    {"attributes", CMD_KEY, C('x')},
+#ifdef REDO
+			    {"again", CMD_KEY, DOAGAIN},
+#endif /* REDO */
+
+			    /* wizard commands */
+			    {"wiz_detect", CMD_KEY, C('e')},
+			    {"wiz_map", CMD_KEY, C('f')},
+			    {"wiz_genesis", CMD_KEY, C('g')},
+			    {"wiz_identify", CMD_KEY, C('i')},
+			    {"wiz_where", CMD_KEY, C('o')},
+			    {"wiz_level_tele", CMD_KEY, C('v')},
+			    {"wiz_wish", CMD_KEY, C('w')},
+
+			    /* wizard extended commands */
+#ifdef WIZARD
+			    {"light sources", CMD_EXT, 0},
+			    {"seenv", CMD_EXT, 0},
+			    {"stats", CMD_EXT, 0},
+			    {"timeout", CMD_EXT, 0},
+			    {"vision", CMD_EXT, 0},
+#ifdef DEBUG
+			    {"wizdebug", CMD_EXT, 0},
+#endif /* DEBUG */
+			    {"wmode", CMD_EXT, 0},
+#endif /* WIZARD */
+			    {"pray", CMD_EXT, 0},
+			    {"adjust", CMD_EXT, 0},
+			    {"chat", CMD_EXT, 0},
+			    {"conduct", CMD_EXT, 0},
+			    {"dip", CMD_EXT, 0},
+
+			    {"enhance", CMD_EXT, 0},
+			    {"force", CMD_EXT, 0},
+			    {"invoke", CMD_EXT, 0},
+			    {"jump", CMD_EXT, 0},
+			    {"loot", CMD_EXT, 0},
+
+			    {"monster", CMD_EXT, 0},
+			    {"name", CMD_EXT, 0},
+			    {"offer", CMD_EXT, 0},
+			    {"quit", CMD_EXT, 0},
+			    {"ride", CMD_EXT, 0},
+
+			    {"rub", CMD_EXT, 0},
+			    {"sit", CMD_EXT, 0},
+			    {"turn", CMD_EXT, 0},
+			    {"twoweapon", CMD_EXT, 0},
+			    {"untrap", CMD_EXT, 0},
+
+			    {"version", CMD_EXT, 0},
+			    {"wipe", CMD_EXT, 0},
+
+			    /* Lisp port specific commands  */
+			    {"options", CMD_LISP, 0},
+
+			    {0, CMD_KEY, '\0'} };
+
+/* This variable is set when the user has selected an extended command. */
+static int extended_cmd_id;
+
+/* Interface definition, for windows.c */
+struct window_procs lisp_procs = {
+    "lisp",
+    (WC_ALIGN_MESSAGE | WC_ALIGN_STATUS | WC_COLOR | WC_INVERSE
+      | WC_HILITE_PET
+      | WC_PERM_INVENT | WC_POPUP_DIALOG | WC_SPLASH_SCREEN),
+    (WC2_DARKGRAY | WC2_HITPOINTBAR
+#if defined(STATUS_HILITES)
+     | WC2_HILITE_STATUS
+#endif
+     | WC2_FLUSH_STATUS | WC2_TERM_SIZE
+     | WC2_STATUSLINES | WC2_WINDOWBORDERS | WC2_PETATTR | WC2_GUICOLOR
+     | WC2_SUPPRESS_HIST),
+    {1, 1, 1, 1, 1, 1, 1, 1, 1, 1, 1, 1, 1, 1, 1, 1},   /* color availability */
+    lisp_init_nhwindows,
+    lisp_player_selection,
+    lisp_askname,
+    lisp_get_nh_event,
+    lisp_exit_nhwindows,
+    lisp_suspend_nhwindows,
+    lisp_resume_nhwindows,
+    lisp_create_nhwindow,
+    lisp_clear_nhwindow,
+    lisp_display_nhwindow,
+    lisp_destroy_nhwindow,
+    lisp_curs,
+    lisp_putstr,
+    genl_putmixed,
+    lisp_display_file,
+    lisp_start_menu,
+    lisp_add_menu,
+    lisp_end_menu,
+    lisp_select_menu,
+    genl_message_menu,
+    lisp_update_inventory,
+    lisp_mark_synch,
+    lisp_wait_synch,
+#ifdef CLIPPING
+    lisp_cliparound,
+#endif
+#ifdef POSITIONBAR
+    dummy_update_position_bar,
+#endif
+    lisp_print_glyph,
+    lisp_raw_print,
+    lisp_raw_print_bold,
+    lisp_nhgetch,
+    lisp_nh_poskey,
+    lisp_nhbell,
+    lisp_doprev_message,
+    lisp_yn_function,
+    lisp_getlin,
+    lisp_get_ext_cmd,
+    lisp_number_pad,
+    lisp_delay_output,
+#ifdef CHANGE_COLOR
+    dummy_change_color,
+#ifdef MAC /* old OS 9, not OSX */
+    (void (*)(int)) 0,
+    (short (*)(winid, char *)) 0,
+#endif
+    dummy_get_color_string,
+#endif
+    lisp_start_screen,
+    lisp_end_screen,
+    genl_outrip,
+    genl_preference_update,
+    genl_getmsghistory,
+    genl_putmsghistory,
+    genl_status_init,
+    genl_status_finish,
+    genl_status_enablefield,
+    genl_status_update,
+    genl_can_suspend_yes,
+};
+
+/* macros for printing lisp output */
+#define lisp_cmd(s,body)			\
+  do						\
+    {						\
+      printf("(nhapi-%s ",s);		\
+      body;					\
+      printf(")\n");				\
+    }						\
+  while (0)
+/* #define lisp_cmd0(s) printf ("(nhapi-%s)\n", s) */
+#define lisp_list(body)				\
+  do						\
+    {						\
+      printf("(");				\
+      body; 					\
+      printf(") ");				\
+    }						\
+  while (0)
+
+#define lisp_open printf("(")
+#define lisp_close printf(") ")
+#define lisp_quote printf("'")
+#define lisp_dot printf(". ")
+#define lisp_t printf("t ")
+#define lisp_nil printf("nil ")
+#define lisp_literal(x)				\
+  do						\
+    {						\
+      lisp_quote;				\
+      printf ("%s ", x);			\
+    }						\
+  while (0)
+#define lisp_cons(x,y)				\
+  do						\
+    {						\
+      lisp_open;				\
+      x;					\
+      lisp_dot;					\
+      y;					\
+      lisp_close;				\
+    }						\
+  while (0)
+#define lisp_int(i) printf("%d ",i)
+#define lisp_coord(c) printf("'(%d,%d) ",c.x,c.y)
+#define lisp_boolean(i) printf("%s ",i?"t":"nil")
+#define lisp_string(s)					\
+  do							\
+     {							\
+       int nhi;						\
+       printf ("\"");					\
+       if (s)						\
+	 for (nhi=0;nhi<strlen(s);nhi++)		\
+	   {						\
+	     if (s[nhi] == 34 				\
+		 || s[nhi] == 92) putchar('\\');	\
+	     putchar(s[nhi]);				\
+	   }						\
+       printf("\" ");					\
+     }							\
+  while (0)
+
+static const char*
+attr_to_string(attr)
+     int attr;
+{
+  /* Just like curses, we strip off control flags masked onto the display
+     attributes (caller should have already done this...) */
+  attr &= ~(ATR_URGENT | ATR_NOHISTORY);
+
+  switch (attr)
+    {
+    case ATR_NONE:
+      return "atr-none";
+    case ATR_ULINE:
+      return "atr-uline";
+    case ATR_BOLD:
+      return "atr-bold";
+    case ATR_BLINK:
+      return "atr-blink";
+    case ATR_INVERSE:
+      return "atr-inverse";
+    default:
+      /* Should never happen. */
+      /* Note that it has a chance of happening if, somehow, attr is ATR_DIM
+         -BY 2020-06-08 */
+      impossible ("Invalid attribute code.");
+      exit (EXIT_FAILURE);
+      break;
+    }
+}
+
+static const char*
+special_glyph_to_string(special)
+     unsigned special;
+{
+  switch (special)
+    {
+    case MG_CORPSE:
+      return "corpse";
+    case MG_INVIS:
+      return "invis";
+    case MG_DETECT:
+      return "detect";
+    case MG_PET:
+      return "pet";
+    case MG_RIDDEN:
+      return "ridden";
+    }
+
+  /* If it's a combination, just return special. */
+  if (special)
+    return "special";
+  else
+    return "none";
+}
+
+static const char*
+wintype_to_string(type)
+     int type;
+{
+  switch (type)
+    {
+    case NHW_MAP:
+      return "nhw-map";
+    case NHW_MESSAGE:
+      return "nhw-message";
+    case NHW_STATUS:
+      return "nhw-status";
+    case NHW_MENU:
+      return "nhw-menu";
+    case NHW_TEXT:
+      return "nhw-text";
+    default:
+      fprintf (stderr, "Invalid window code\n");
+      exit (EXIT_FAILURE);
+      break;
+    }
+}
+
+static const char*
+how_to_string (how)
+     int how;
+{
+  switch (how)
+    {
+    case PICK_NONE:
+      return "pick-none";
+    case PICK_ONE:
+      return "pick-one";
+    case PICK_ANY:
+      return "pick-any";
+    default:
+      impossible ("Invalid how value %d", how);
+    }
+}
+
+static int
+read_int (prompt, i)
+     const char* prompt;
+     int *i;
+{
+  char line[BUFSZ];
+  int rv;
+  printf ("%s> ", prompt);
+  fflush(stdout);
+  fgets (line, BUFSZ, stdin);
+  rv = sscanf (line, "%d", i);
+  if (rv != 1) *i = -1;
+  return rv;
+}
+
+static int
+read_string (prompt, str)
+     const char* prompt;
+     char **str;
+{
+  char* rv;
+  int len;
+  int size;
+  char tmp[BUFSZ];
+
+  len = 0;
+  size = BUFSZ * 2;
+  *str = malloc (size);
+  (*str)[0] = '\0';
+
+  printf ("%s> ", prompt);
+  fflush(stdout);
+  do
+    {
+      /* Read the string */
+      rv = fgets (tmp, BUFSZ, stdin);
+      if (rv == NULL)
+	break;
+
+      len += strlen (tmp);
+      if (len >= size - 1)
+	{
+	  size *= 2;
+	  *str = realloc (*str, size);
+	  if (*str == NULL)
+	    panic ("Memory allocation failure; cannot get %u bytes", size);
+	}
+      strcat (*str, tmp);
+    } while (tmp[strlen (tmp) - 1] != '\n');
+
+  /* Did we read a string or error out? */
+  if (rv == NULL)
+    {
+      free (*str);
+      return -1;
+    }
+  else
+    {
+      /* chop the newline */
+      (*str) [strlen (*str) - 1] = '\0';
+      return 0;
+    }
+}
+
+
+static int
+read_command (prompt, cmd, count)
+     const char *prompt;
+     char *cmd;
+     char *count;
+{
+  char *buf;
+  int rv;
+  cmd[0] = '\0';
+  *count = 0;
+  if (read_string (prompt, &buf) == -1)
+    return -1;
+  rv = sscanf (buf, "%s %s", cmd, count);
+  free (buf);
+  if (rv != 2) *count = 0;
+  return rv;
+}
+
+void
+bail(mesg)
+     const char *mesg;
+{
+  clearlocks ();
+  lisp_exit_nhwindows (mesg);
+  nh_terminate (EXIT_SUCCESS);
+  /*NOTREACHED*/
+}
+
+void
+win_lisp_init ()
+{
+  /* Code to be executed on startup. */
+}
+
+void
+lisp_player_selection ()
+{
+	int i, k, n;
+	char pick4u = 'n', thisch, lastch = 0;
+	char pbuf[QBUFSZ], plbuf[QBUFSZ];
+	winid win;
+	anything any;
+	menu_item *selected = 0;
+
+	/* prevent an unnecessary prompt */
+	rigid_role_checks();
+
+	/* Should we randomly pick for the player? */
+	if (!flags.randomall &&
+	    (flags.initrole == ROLE_NONE || flags.initrace == ROLE_NONE ||
+	     flags.initgend == ROLE_NONE || flags.initalign == ROLE_NONE)) {
+
+	  pick4u = lisp_yn_function ("Shall I pick a character for you? [ynq] ", "ynq", 'y');
+
+	  if (pick4u != 'y' && pick4u != 'n')
+	    {
+	    give_up:	/* Quit */
+	      if (selected) free((genericptr_t) selected);
+	      bail((char *)0);
+	      /*NOTREACHED*/
+	      return;
+	    }
+
+	}
+
+	(void)  root_plselection_prompt(plbuf, QBUFSZ - 1,
+			flags.initrole, flags.initrace, flags.initgend, flags.initalign);
+
+	/* Select a role, if necessary */
+	/* we'll try to be compatible with pre-selected race/gender/alignment,
+	 * but may not succeed */
+	if (flags.initrole < 0) {
+	    char rolenamebuf[QBUFSZ];
+	    /* Process the choice */
+	    if (pick4u == 'y' || flags.initrole == ROLE_RANDOM || flags.randomall) {
+		/* Pick a random role */
+		flags.initrole = pick_role(flags.initrace, flags.initgend,
+						flags.initalign, PICK_RANDOM);
+		if (flags.initrole < 0) {
+/* 		    lisp_putstr(BASE_WINDOW, 0, "Incompatible role!"); */
+		    flags.initrole = randrole(FALSE);
+		}
+ 	    } else {
+		/* Prompt for a role */
+		win = create_nhwindow(NHW_MENU);
+		start_menu(win);
+		any.a_void = 0;         /* zero out all bits */
+		for (i = 0; roles[i].name.m; i++) {
+		    if (ok_role(i, flags.initrace, flags.initgend,
+							flags.initalign)) {
+			any.a_int = i+1;	/* must be non-zero */
+			thisch = lowc(roles[i].name.m[0]);
+			if (thisch == lastch) thisch = highc(thisch);
+			if (flags.initgend != ROLE_NONE && flags.initgend != ROLE_RANDOM) {
+				if (flags.initgend == 1  && roles[i].name.f)
+					Strcpy(rolenamebuf, roles[i].name.f);
+				else
+					Strcpy(rolenamebuf, roles[i].name.m);
+			} else {
+				if (roles[i].name.f) {
+					Strcpy(rolenamebuf, roles[i].name.m);
+					Strcat(rolenamebuf, "/");
+					Strcat(rolenamebuf, roles[i].name.f);
+				} else
+					Strcpy(rolenamebuf, roles[i].name.m);
+			}
+			add_menu(win, NO_GLYPH, &any, thisch,
+			    0, ATR_NONE, an(rolenamebuf), MENU_UNSELECTED);
+			lastch = thisch;
+		    }
+		}
+		any.a_int = pick_role(flags.initrace, flags.initgend,
+				    flags.initalign, PICK_RANDOM)+1;
+		if (any.a_int == 0)	/* must be non-zero */
+		    any.a_int = randrole(FALSE)+1;
+		add_menu(win, NO_GLYPH, &any , '*', 0, ATR_NONE,
+				"Random", MENU_UNSELECTED);
+		any.a_int = i+1;	/* must be non-zero */
+		add_menu(win, NO_GLYPH, &any , 'q', 0, ATR_NONE,
+				"Quit", MENU_UNSELECTED);
+		Sprintf(pbuf, "Pick a role for your %s", plbuf);
+		end_menu(win, pbuf);
+		n = select_menu(win, PICK_ONE, &selected);
+		destroy_nhwindow(win);
+
+		/* Process the choice */
+		if (n != 1 || selected[0].item.a_int == any.a_int)
+		    goto give_up;		/* Selected quit */
+
+		flags.initrole = selected[0].item.a_int - 1;
+		free((genericptr_t) selected),	selected = 0;
+	    }
+	    (void)  root_plselection_prompt(plbuf, QBUFSZ - 1,
+			flags.initrole, flags.initrace, flags.initgend, flags.initalign);
+	}
+
+	/* Select a race, if necessary */
+	/* force compatibility with role, try for compatibility with
+	 * pre-selected gender/alignment */
+	if (flags.initrace < 0 || !validrace(flags.initrole, flags.initrace)) {
+	    /* pre-selected race not valid */
+	    if (pick4u == 'y' || flags.initrace == ROLE_RANDOM || flags.randomall) {
+		flags.initrace = pick_race(flags.initrole, flags.initgend,
+							flags.initalign, PICK_RANDOM);
+		if (flags.initrace < 0) {
+/* 		    lisp_putstr(BASE_WINDOW, 0, "Incompatible race!"); */
+		    flags.initrace = randrace(flags.initrole);
+		}
+	    } else {	/* pick4u == 'n' */
+		/* Count the number of valid races */
+		n = 0;	/* number valid */
+		k = 0;	/* valid race */
+		for (i = 0; races[i].noun; i++) {
+		    if (ok_race(flags.initrole, i, flags.initgend,
+							flags.initalign)) {
+			n++;
+			k = i;
+		    }
+		}
+		if (n == 0) {
+		    for (i = 0; races[i].noun; i++) {
+			if (validrace(flags.initrole, i)) {
+			    n++;
+			    k = i;
+			}
+		    }
+		}
+
+		/* Permit the user to pick, if there is more than one */
+		if (n > 1) {
+		    win = create_nhwindow(NHW_MENU);
+		    start_menu(win);
+		    any.a_void = 0;         /* zero out all bits */
+		    for (i = 0; races[i].noun; i++)
+			if (ok_race(flags.initrole, i, flags.initgend,
+							flags.initalign)) {
+			    any.a_int = i+1;	/* must be non-zero */
+			    add_menu(win, NO_GLYPH, &any, races[i].noun[0],
+				0, ATR_NONE, races[i].noun, MENU_UNSELECTED);
+			}
+		    any.a_int = pick_race(flags.initrole, flags.initgend,
+					flags.initalign, PICK_RANDOM)+1;
+		    if (any.a_int == 0)	/* must be non-zero */
+			any.a_int = randrace(flags.initrole)+1;
+		    add_menu(win, NO_GLYPH, &any , '*', 0, ATR_NONE,
+				    "Random", MENU_UNSELECTED);
+		    any.a_int = i+1;	/* must be non-zero */
+		    add_menu(win, NO_GLYPH, &any , 'q', 0, ATR_NONE,
+				    "Quit", MENU_UNSELECTED);
+		    Sprintf(pbuf, "Pick the race of your %s", plbuf);
+		    end_menu(win, pbuf);
+		    n = select_menu(win, PICK_ONE, &selected);
+		    destroy_nhwindow(win);
+		    if (n != 1 || selected[0].item.a_int == any.a_int)
+			goto give_up;		/* Selected quit */
+
+		    k = selected[0].item.a_int - 1;
+		    free((genericptr_t) selected),	selected = 0;
+		}
+		flags.initrace = k;
+	    }
+	    (void)  root_plselection_prompt(plbuf, QBUFSZ - 1,
+			flags.initrole, flags.initrace, flags.initgend, flags.initalign);
+	}
+
+	/* Select a gender, if necessary */
+	/* force compatibility with role/race, try for compatibility with
+	 * pre-selected alignment */
+	if (flags.initgend < 0 || !validgend(flags.initrole, flags.initrace,
+						flags.initgend)) {
+	    /* pre-selected gender not valid */
+	    if (pick4u == 'y' || flags.initgend == ROLE_RANDOM || flags.randomall) {
+		flags.initgend = pick_gend(flags.initrole, flags.initrace,
+						flags.initalign, PICK_RANDOM);
+		if (flags.initgend < 0) {
+/* 		    lisp_putstr(BASE_WINDOW, 0, "Incompatible gender!"); */
+		    flags.initgend = randgend(flags.initrole, flags.initrace);
+		}
+	    } else {	/* pick4u == 'n' */
+		/* Count the number of valid genders */
+		n = 0;	/* number valid */
+		k = 0;	/* valid gender */
+		for (i = 0; i < ROLE_GENDERS; i++) {
+		    if (ok_gend(flags.initrole, flags.initrace, i,
+							flags.initalign)) {
+			n++;
+			k = i;
+		    }
+		}
+		if (n == 0) {
+		    for (i = 0; i < ROLE_GENDERS; i++) {
+			if (validgend(flags.initrole, flags.initrace, i)) {
+			    n++;
+			    k = i;
+			}
+		    }
+		}
+
+		/* Permit the user to pick, if there is more than one */
+		if (n > 1) {
+		    win = create_nhwindow(NHW_MENU);
+		    start_menu(win);
+		    any.a_void = 0;         /* zero out all bits */
+		    for (i = 0; i < ROLE_GENDERS; i++)
+			if (ok_gend(flags.initrole, flags.initrace, i,
+							    flags.initalign)) {
+			    any.a_int = i+1;
+			    add_menu(win, NO_GLYPH, &any, genders[i].adj[0],
+				0, ATR_NONE, genders[i].adj, MENU_UNSELECTED);
+			}
+		    any.a_int = pick_gend(flags.initrole, flags.initrace,
+					    flags.initalign, PICK_RANDOM)+1;
+		    if (any.a_int == 0)	/* must be non-zero */
+			any.a_int = randgend(flags.initrole, flags.initrace)+1;
+		    add_menu(win, NO_GLYPH, &any , '*', 0, ATR_NONE,
+				    "Random", MENU_UNSELECTED);
+		    any.a_int = i+1;	/* must be non-zero */
+		    add_menu(win, NO_GLYPH, &any , 'q', 0, ATR_NONE,
+				    "Quit", MENU_UNSELECTED);
+		    Sprintf(pbuf, "Pick the gender of your %s", plbuf);
+		    end_menu(win, pbuf);
+		    n = select_menu(win, PICK_ONE, &selected);
+		    destroy_nhwindow(win);
+		    if (n != 1 || selected[0].item.a_int == any.a_int)
+			goto give_up;		/* Selected quit */
+
+		    k = selected[0].item.a_int - 1;
+		    free((genericptr_t) selected),	selected = 0;
+		}
+		flags.initgend = k;
+	    }
+	    (void)  root_plselection_prompt(plbuf, QBUFSZ - 1,
+			flags.initrole, flags.initrace, flags.initgend, flags.initalign);
+	}
+
+	/* Select an alignment, if necessary */
+	/* force compatibility with role/race/gender */
+	if (flags.initalign < 0 || !validalign(flags.initrole, flags.initrace,
+							flags.initalign)) {
+	    /* pre-selected alignment not valid */
+	    if (pick4u == 'y' || flags.initalign == ROLE_RANDOM || flags.randomall) {
+		flags.initalign = pick_align(flags.initrole, flags.initrace,
+							flags.initgend, PICK_RANDOM);
+		if (flags.initalign < 0) {
+/* 		    lisp_putstr(BASE_WINDOW, 0, "Incompatible alignment!"); */
+		    flags.initalign = randalign(flags.initrole, flags.initrace);
+		}
+	    } else {	/* pick4u == 'n' */
+		/* Count the number of valid alignments */
+		n = 0;	/* number valid */
+		k = 0;	/* valid alignment */
+		for (i = 0; i < ROLE_ALIGNS; i++) {
+		    if (ok_align(flags.initrole, flags.initrace, flags.initgend,
+							i)) {
+			n++;
+			k = i;
+		    }
+		}
+		if (n == 0) {
+		    for (i = 0; i < ROLE_ALIGNS; i++) {
+			if (validalign(flags.initrole, flags.initrace, i)) {
+			    n++;
+			    k = i;
+			}
+		    }
+		}
+
+		/* Permit the user to pick, if there is more than one */
+		if (n > 1) {
+		    win = create_nhwindow(NHW_MENU);
+		    start_menu(win);
+		    any.a_void = 0;         /* zero out all bits */
+		    for (i = 0; i < ROLE_ALIGNS; i++)
+			if (ok_align(flags.initrole, flags.initrace,
+							flags.initgend, i)) {
+			    any.a_int = i+1;
+			    add_menu(win, NO_GLYPH, &any, aligns[i].adj[0],
+				 0, ATR_NONE, aligns[i].adj, MENU_UNSELECTED);
+			}
+		    any.a_int = pick_align(flags.initrole, flags.initrace,
+					    flags.initgend, PICK_RANDOM)+1;
+		    if (any.a_int == 0)	/* must be non-zero */
+			any.a_int = randalign(flags.initrole, flags.initrace)+1;
+		    add_menu(win, NO_GLYPH, &any , '*', 0, ATR_NONE,
+				    "Random", MENU_UNSELECTED);
+		    any.a_int = i+1;	/* must be non-zero */
+		    add_menu(win, NO_GLYPH, &any , 'q', 0, ATR_NONE,
+				    "Quit", MENU_UNSELECTED);
+		    Sprintf(pbuf, "Pick the alignment of your %s", plbuf);
+		    end_menu(win, pbuf);
+		    n = select_menu(win, PICK_ONE, &selected);
+		    destroy_nhwindow(win);
+		    if (n != 1 || selected[0].item.a_int == any.a_int)
+			goto give_up;		/* Selected quit */
+
+		    k = selected[0].item.a_int - 1;
+		    free((genericptr_t) selected),	selected = 0;
+		}
+		flags.initalign = k;
+	    }
+	}
+	/* Success! */
+/* 	lisp_display_nhwindow(BASE_WINDOW, FALSE); */
+}
+
+/* Reads from standard in, the player's name. */
+void
+lisp_askname ()
+{
+  char *line;
+  lisp_cmd ("askname",);
+  read_string ("string", &line);
+  strncpy (plname, line, PL_NSIZ);
+  plname[PL_NSIZ-1] = '\0';
+  free (line);
+}
+
+/* This is a noop for tty and X, so should it be a noop for us too? */
+void
+lisp_get_nh_event ()
+{
+/*   lisp_cmd ("get-event",); */
+}
+
+/* Global Functions */
+void
+lisp_raw_print(str)
+     const char *str;
+{
+  lisp_cmd ("raw-print", lisp_string (str));
+}
+
+void
+lisp_raw_print_bold(str)
+     const char *str;
+{
+  lisp_cmd ("raw-print-bold", lisp_string (str));
+}
+
+void
+lisp_curs(window, x, y)
+     winid window;
+     int x, y;
+{
+  if (window == WIN_MAP)
+    lisp_cmd ("curs",
+	      lisp_int (x);
+	      lisp_int (y));
+  else if (window == WIN_STATUS)
+    {
+      /* do nothing */
+    }
+  else
+    lisp_cmd ("error", lisp_string("lisp_curs bad window"); lisp_int (window));
+}
+
+/* Send the options to the lisp process */
+static void
+get_options()
+{
+  lisp_cmd ("options",
+	    lisp_boolean(iflags.cbreak);	/* in cbreak mode, rogue format */
+	    /* lisp_boolean(iflags.DECgraphics);	/* use DEC VT-xxx extended character set */
+	    lisp_boolean(iflags.echo);		/* 1 to echo characters */
+	    /* lisp_boolean(iflags.IBMgraphics);	/* use IBM extended character set */
+	    lisp_int(iflags.msg_history);	/* hint: # of top lines to save */
+	    lisp_boolean(iflags.num_pad);	/* use numbers for movement commands */
+	    lisp_boolean(iflags.news);		/* print news */
+	    lisp_boolean(iflags.window_inited); /* true if init_nhwindows() completed */
+	    lisp_boolean(iflags.vision_inited); /* true if vision is ready */
+	    lisp_boolean(iflags.menu_tab_sep);	/* Use tabs to separate option menu fields */
+	    lisp_boolean(iflags.menu_requested); /* Flag for overloaded use of 'm' prefix
+						  * on some non-move commands */
+	    lisp_int(iflags.num_pad_mode);
+	    lisp_int(iflags.purge_monsters);	/* # of dead monsters still on fmon list */
+/* 	    lisp_int(*iflags.opt_booldup);	/\* for duplication of boolean opts in config file *\/ */
+/* 	    lisp_int(*iflags.opt_compdup);	/\* for duplication of compound opts in config file *\/ */
+	    lisp_int(iflags.bouldersym);	/* symbol for boulder display */
+	    lisp_coord(iflags.travelcc);	/* coordinates for travel_cache */
+#ifdef WIZARD
+	    lisp_boolean(iflags.sanity_check); /* run sanity checks */
+	    lisp_boolean(iflags.mon_polycontrol); /* debug: control monster polymorphs */
+#endif
+	    );
+}
+
+static void
+generate_status_line ()
+{
+  /* Ripped from botl.c */
+  int hp, hpmax;
+
+  hp = Upolyd ? u.mh : u.uhp;
+  hpmax = Upolyd ? u.mhmax : u.uhpmax;
+  if(hp < 0) hp = 0;
+
+  printf ("(nhapi-update-status ");
+  lisp_quote;
+  printf ("(");
+  lisp_list (lisp_string ("name");
+	     lisp_string (plname););
+  if (Upolyd)
+    {
+      char mbot[BUFSZ];
+      int k = 0;
+
+      lisp_list (lisp_string ("rank");
+		 lisp_nil);
+      lisp_list (lisp_string ("monster");
+		 lisp_string (mons[u.umonnum].mname));
+    }
+  else
+    {
+      lisp_list (lisp_string ("rank");
+		 lisp_string (rank_of(u.ulevel, Role_switch, flags.female)););;
+      lisp_list (lisp_string ("monster");
+		 lisp_nil);
+    }
+
+  lisp_list (lisp_string ("St");
+	     lisp_int (ACURR(A_STR)););
+  lisp_list (lisp_string ("Dx");
+	     lisp_int (ACURR(A_DEX)););
+  lisp_list (lisp_string ("Co");
+	     lisp_int (ACURR(A_CON)););
+  lisp_list (lisp_string ("In");
+	     lisp_int (ACURR(A_INT)););
+  lisp_list (lisp_string ("Wi");
+	     lisp_int (ACURR(A_WIS)););
+  lisp_list (lisp_string ("Ch");
+	     lisp_int (ACURR(A_CHA)););
+  lisp_list (lisp_string ("Align");
+	     if (u.ualign.type == A_CHAOTIC)
+	     lisp_string ("Chaotic");
+	     else if (u.ualign.type == A_NEUTRAL)
+	     lisp_string ("Neutral");
+	     else
+	     lisp_string ("Lawful"););
+
+#ifdef SCORE_ON_BOTL
+  lisp_list (lisp_string ("Score");
+	     lisp_int (botl_score()););
+#endif
+
+  if (In_endgame(&u.uz))
+    {
+      lisp_list (lisp_string ("Dungeon");
+		 if (Is_astralevel(&u.uz))
+		 lisp_string ("Astral Plane");
+		 else
+		 lisp_string ("End Game"););
+    }
+  else
+    {
+      lisp_list (lisp_string ("Dungeon");
+		 lisp_string (dungeons[u.uz.dnum].dname););
+    }
+
+      lisp_list (lisp_string ("Dlvl");
+		 lisp_int (depth(&u.uz)););
+
+  lisp_list (lisp_string ("$");
+  lisp_int (money_cnt(invent)););
+  lisp_list (lisp_string ("HP");
+	     lisp_int (hp););
+  lisp_list (lisp_string ("HPmax");
+	     lisp_int (hpmax););
+  lisp_list (lisp_string ("PW");
+	     lisp_int (u.uen););
+  lisp_list (lisp_string ("PWmax");
+	     lisp_int (u.uenmax););
+  lisp_list (lisp_string ("AC");
+	     lisp_int (u.uac););
+
+  if (Upolyd)
+    {
+      lisp_list (lisp_string ("HD");
+		 lisp_int (mons[u.umonnum].mlevel););
+    }
+  else
+    {
+      lisp_list (lisp_string ("HD");
+		 lisp_nil);
+    }
+
+  lisp_list (lisp_string ("Level");
+	     lisp_int (u.ulevel););
+#ifdef EXP_ON_BOTL
+  lisp_list (lisp_string ("XP");
+	     lisp_int (u.uexp););
+#endif
+  lisp_list (lisp_string ("T");
+	     lisp_int (moves););
+
+  if (Confusion)
+    lisp_list (lisp_string ("confusion"); lisp_string ("Conf"));
+  else
+    lisp_list (lisp_string ("confusion"); lisp_nil);
+
+  if (u.uhs != 1)
+    lisp_list (lisp_string ("hunger"); lisp_string (hunger_stat[u.uhs]));
+  else
+    lisp_list (lisp_string ("hunger"); lisp_nil);
+
+  if (Sick)
+    {
+      if (u.usick_type & SICK_VOMITABLE)
+	lisp_list (lisp_string ("sick"); lisp_string ("FoodPois"));
+      if (u.usick_type & SICK_NONVOMITABLE)
+	lisp_list (lisp_string ("sick"); lisp_string ("Ill"));
+    }
+  else
+    lisp_list (lisp_string ("sick"); lisp_nil);
+
+  if (Blind)
+    lisp_list (lisp_string ("blind"); lisp_string ("Blind"));
+  else
+    lisp_list (lisp_string ("blind"); lisp_nil);
+
+  if (Stunned)
+    lisp_list (lisp_string ("stunned"); lisp_string ("Stun"));
+  else
+    lisp_list (lisp_string ("stunned"); lisp_nil);
+
+  if (Hallucination)
+    lisp_list (lisp_string ("hallucination"); lisp_string ("Hallu"));
+  else
+    lisp_list (lisp_string ("hallucination"); lisp_nil);
+
+  if (Slimed)
+    lisp_list (lisp_string ("slimed"); lisp_string ("Slime"));
+  else
+    lisp_list (lisp_string ("slimed"); lisp_nil);
+
+  if (near_capacity() > UNENCUMBERED)
+    lisp_list (lisp_string ("encumbrance");
+	       lisp_string (enc_stat[near_capacity()]));
+  else
+    lisp_list (lisp_string ("encumbrance"); lisp_nil);
+
+  printf (" ))\n");
+}
+
+void
+lisp_putstr(window, attr, str)
+     winid window;
+     int attr;
+     const char *str;
+{
+  int mesgflags;
+  mesgflags = attr & (ATR_URGENT | ATR_NOHISTORY);
+  attr &= ~mesgflags;
+
+  static char statline1[BUFSZ] = "";
+  if (window == WIN_STATUS)
+    {
+      if (statline1[0]=='\0')
+        Strcpy (statline1, str);
+      else
+        {
+          generate_status_line ();
+          statline1[0]='\0';
+        }
+    }
+  else if (window == WIN_MESSAGE && (mesgflags & ATR_NOHISTORY) != 0)
+    lisp_cmd ("message-nohistory",
+              lisp_literal (attr_to_string (attr));
+              lisp_string (str));
+  else if (window == WIN_MESSAGE)
+    lisp_cmd ("message",
+              lisp_literal (attr_to_string (attr));
+              lisp_string (str));
+  else
+    lisp_cmd ("menu-putstr",
+              lisp_int (window);
+              lisp_literal (attr_to_string (attr));
+              lisp_string (str));
+}
+
+void
+lisp_start_menu(window)
+     winid window;
+{
+  lisp_menu_list_num = 0;
+  lisp_current_accelerator = 'a';
+  lisp_cmd ("start-menu", lisp_int (window));
+}
+
+void
+lisp_add_menu(window, glyph, identifier, ch, gch, attr, str, preselected)
+    winid window;		/* window to use, must be of type NHW_MENU */
+    int glyph;			/* glyph to display with item (unused) */
+    const anything *identifier;	/* what to return if selected */
+    char ch;			/* keyboard accelerator (0 = pick our own) */
+    char gch;			/* group accelerator (0 = no group) */
+    int attr;			/* attribute for string (like tty_putstr()) */
+    const char *str;		/* menu string */
+    boolean preselected;	/* item is marked as selected */
+{
+  if (identifier->a_void)
+    {
+      lisp_menu_item_list[lisp_menu_list_num].identifier = *identifier;
+      if (ch == 0)
+	{
+	  ch = lisp_menu_item_list[lisp_menu_list_num].accelerator = lisp_current_accelerator;
+	  if (lisp_current_accelerator == 'z')
+	    lisp_current_accelerator = 'A';
+	  else
+	    lisp_current_accelerator++;
+	}
+      else
+	lisp_menu_item_list[lisp_menu_list_num].accelerator = ch;
+
+      lisp_menu_list_num++;
+    }
+  else
+    ch = -1;
+
+  lisp_cmd ("add-menu",
+	    lisp_int (window);
+	    lisp_int (glyph);
+	    lisp_int (glyph2tile[glyph]);
+	    lisp_int (ch);
+	    lisp_int (gch);
+	    lisp_literal (attr_to_string (attr));
+	    lisp_string (str);
+	    preselected ? lisp_t : lisp_nil);
+}
+
+void
+lisp_end_menu(window, prompt)
+    winid window;	/* menu to use */
+    const char *prompt;	/* prompt to for menu */
+{
+  lisp_cmd ("end-menu",
+	    lisp_int (window);
+	    lisp_string (prompt));
+}
+
+static int
+lisp_get_menu_identifier(ch, identifier)
+     char ch;
+     anything *identifier;
+{
+  int i;
+
+  for(i=0; i < lisp_menu_list_num; i++)
+    {
+      if( lisp_menu_item_list[i].accelerator == ch )
+	{
+	  *identifier = lisp_menu_item_list[i].identifier;
+	  return 1;
+	}
+    }
+
+  return 0;
+}
+
+int
+lisp_select_menu(window, how, menu_list)
+    winid window;
+    int how;
+    menu_item **menu_list;
+{
+  const char *delim = "() \n";
+  char *list;
+  char *token;
+  int size = 0;
+  int toggle;
+
+  lisp_cmd ("select-menu",
+	    lisp_int (window);
+	    lisp_literal (how_to_string (how)));
+
+  read_string ("menu", &list);
+
+/*   lisp_prompt ("menu"); */
+/*   fgets (list, LINESIZ, stdin); */
+
+  /* The client should submit a structure like this:
+
+   ((ch count) (ch count) (ch count) ...)
+
+   where ch is the accelerator for the menu item and count is the
+   number of them to select.
+
+   We strtok it so we just get id count id count id count. */
+
+  token = strtok (list, delim);
+
+  /* Start with some memory so realloc doesn't fail. */
+  *menu_list = malloc (sizeof (menu_item));
+  if (*menu_list == NULL)
+    {
+      panic ("Memory allocation failure; cannot get %u bytes",
+	     sizeof (menu_item));
+    }
+  size = 0;
+
+  while (token != NULL)
+    {
+      /* Make more room in the array for the new item */
+      size++;
+      if ((*menu_list = realloc (*menu_list, size * sizeof (menu_item))) == NULL)
+	{
+	  panic ("Memory allocation failure; cannot get %u bytes",
+		 size * sizeof (menu_item));
+	}
+
+      /* assign the item ID */
+      lisp_get_menu_identifier (atoi (token), &(*menu_list)[size-1].item );
+
+      /* Read the item count */
+      token = strtok (NULL, delim);
+      (*menu_list)[size-1].count = atoi (token);
+
+      /* read the next item ID */
+      token = strtok (NULL, delim);
+    }
+
+  free (list);
+
+  return size;
+}
+
+/* This is a tty-specific hack. Do we need it? */
+char
+lisp_message_menu(let, how, mesg)
+     char let;
+     int how;
+     const char *mesg;
+{
+  lisp_cmd ("message-menu",
+	    lisp_int (let);
+	    lisp_literal (how_to_string (how));
+	    lisp_string (mesg));
+  return '\0';
+}
+
+static int
+lisp_get_cmd(str)
+     const char *str;
+{
+  int i;
+
+  for (i=0; cmd_index[i].name != (char *)0; i++)
+    {
+      if (!strcmp (str, cmd_index[i].name))
+	return i;
+    }
+
+  return -1;
+}
+
+static int
+lisp_get_ext_cmd_id (str)
+     const char *str;
+{
+  int i;
+
+  for (i=0; extcmdlist[i].ef_txt != (char *)0; i++) {
+    if (!strcmp (str, extcmdlist[i].ef_txt)) return i;
+  }
+
+  return -1;
+}
+
+/* static int */
+/* num_digits(n) */
+/*      int n; */
+/* { */
+/*   int i; */
+/*   int ret = 1; */
+
+/*   for (i=10;n / i; i *= 10) */
+/*     { */
+/*       ret++; */
+/*     } */
+
+/*   return ret; */
+/* } */
+
+/* static */
+/* int */
+/* power_of_ten (n) */
+/*      int n; */
+/* { */
+/*   int i; */
+/*   int power = 1; */
+
+/*   for (i=0; i<n; i++) */
+/*     { */
+/*       power *= 10; */
+/*     } */
+
+/*   return power; */
+/* } */
+
+int
+lisp_nhgetch()
+{
+  /* multi is not 0 if this  */
+  static char count_buf[BUFSIZ] = "";
+  static char *count_pos = count_buf;
+  static int count_cmd = -1;
+  int cmd;
+
+  if (*count_pos)
+    {
+      char *tmp = count_pos;
+      count_pos++;
+      return *tmp;
+    }
+
+  if (count_cmd >= 0)
+    {
+      cmd = count_cmd;
+      count_cmd = -1;
+    }
+  else
+    {
+      char cmdstr[BUFSZ];
+      int nh_cmd = 0;
+
+      while (!nh_cmd)
+	{
+	  read_command ("command", cmdstr, count_buf);
+
+	  count_pos = count_buf;
+	  cmd = lisp_get_cmd (cmdstr);
+	  if (cmd == -1)
+	    {
+	      printf ("(nhapi-message 'atr-none \"undefined-command %s\")\n", cmdstr);
+	    }
+	  else if (cmd_index[cmd].type == CMD_LISP)
+	    {
+	      /* We have to handle Lisp commands in this inner loop, because
+		 they don't interact with the nethack layer. */
+	      /* FIXME: Maybe this should go in an array? */
+	      if (!strcmp(cmd_index[cmd].name, "options"))
+		{
+		  get_options();
+		}
+	    } else {
+	      /* We have a nh command. */
+	      nh_cmd = 1;
+	    }
+	}
+
+      if (atoi (count_pos) > 1)
+	{
+	  char* tmp = count_pos;
+	  count_pos++;
+	  count_cmd = cmd;
+	  return *tmp;
+	}
+      else
+	{
+	  /* Since the count is 1, zero out the string. */
+	  *count_pos = 0;
+	}
+    }
+
+  if (cmd_index[cmd].type == CMD_KEY)
+    {
+      return cmd_index[cmd].cmd;
+    }
+  else if (cmd_index[cmd].type == CMD_EXT)
+    {
+      if ((extended_cmd_id = lisp_get_ext_cmd_id (cmd_index[cmd].name)) == -1)
+	{
+	  /* Can never happen. */
+	  printf ("%s:%d: Bad extended command name\n", __FILE__,  __LINE__);
+	}
+      return '#';
+    }
+  else
+    {
+      impossible ("Impossible command type: %d", cmd_index[cmd].type);
+    }
+}
+
+int
+lisp_nh_poskey(x, y, mod)
+     int *x, *y, *mod;
+{
+/*    char scratch[256]; */
+
+/*    printf ("(nethack-api-poskey)\n"); */
+
+/*    scanf ("( %d %d '%255s )", x, y, scratch); */
+/*    if (!strcmp (scratch, "click-1")) *mod = CLICK_1; */
+/*    else *mod = CLICK_2; */
+
+/*    return 0; */
+
+  return lisp_nhgetch();
+}
+
+static boolean inven_win_created = FALSE;
+
+/* These globals are used to keep track of window IDs. */
+static winid *winid_list = NULL;
+static int winid_list_len = 0;
+static int winid_list_max = 0;
+
+/* returns index into winid_list that can be used. */
+static int
+find_empty_cell ()
+{
+  int i;
+
+  /* Check for a vacant spot in the list. */
+  for (i=0; i<winid_list_len; i++)
+    {
+      if (winid_list[i] == -1) return i;
+    }
+
+  /* no vacant ones, so grow the array. */
+  if (winid_list_len >= winid_list_max)
+    {
+      winid_list_max *= 2;
+      winid_list = realloc (winid_list, sizeof (int) * winid_list_max);
+      if (winid_list == NULL)
+	bail ("Out of memory\n");
+    }
+  winid_list_len++;
+
+  return winid_list_len-1;
+}
+
+static int
+winid_is_taken (winid n)
+{
+  int i;
+
+  for (i=0; i<winid_list_len; i++)
+    if (winid_list[i] == n) return 1;
+
+  return 0;
+}
+
+static int
+add_winid (winid n)
+{
+  if (winid_is_taken (n)) return 0; /* failed. */
+
+  winid_list[find_empty_cell()] = n;
+  return 1; /* success! */
+}
+
+static winid
+get_unique_winid ()
+{
+  winid i;
+
+  /* look for a unique number, and add it to the list of taken
+     numbers. */
+  i = 0;
+  while (!add_winid (i)) i++;
+
+  return i;
+}
+
+/* When a window is destroyed, it gives back its window number with
+   this function. */
+static void
+return_winid (winid n)
+{
+  int i;
+
+  for (i=0; i<winid_list_len; i++)
+    {
+      if (winid_list[i] == n)
+	{
+	  winid_list[i] = -1;
+	  return;
+	}
+    }
+}
+
+static void
+init_winid_list ()
+{
+  winid_list_max = 10;
+  winid_list_len = 0;
+
+  winid_list = malloc (winid_list_max * sizeof (int));
+}
+
+/* Prints a create_nhwindow function and expects from stdin the id of
+   this new window as a number. */
+winid
+lisp_create_nhwindow(type)
+     int type;
+{
+  winid id = get_unique_winid();
+
+  switch (type)
+    {
+    case NHW_MESSAGE:
+      lisp_cmd ("create-message-window",);
+      break;
+    case NHW_MAP:
+      lisp_cmd ("create-map-window",);
+      break;
+    case NHW_STATUS:
+      lisp_cmd ("create-status-window",);
+      break;
+    case NHW_TEXT:
+      lisp_cmd ("create-text-window", lisp_int (id));
+      break;
+    case NHW_MENU:
+      if (!inven_win_created)
+	{
+	  lisp_cmd ("create-inventory-window", lisp_int (id));
+	  inven_win_created = TRUE;
+	}
+      else
+	lisp_cmd ("create-menu-window", lisp_int (id));
+      break;
+    default:
+      impossible ("Unknown window type: %d", type);
+    };
+
+  return id;
+}
+
+void
+lisp_clear_nhwindow(window)
+     winid window;
+{
+  if (window == WIN_MESSAGE)
+    lisp_cmd ("clear-message",);
+  else if (window == WIN_MAP)
+    lisp_cmd ("clear-map",);
+  else
+    /* are other window types ever cleared? */
+    lisp_cmd ("error", lisp_string("clearing unknown winid"));
+}
+
+void
+lisp_display_nhwindow(window, blocking)
+     winid window;
+     boolean blocking;
+{
+  /* don't send display messages for anything but menus */
+  char *dummy;
+  if (window != WIN_MESSAGE && window != WIN_STATUS && window != WIN_MAP)
+    {
+      lisp_cmd ("display-menu", lisp_int (window));
+      read_string ("dummy", &dummy);
+      free (dummy);
+    }
+  else if (blocking)
+    {
+      if (window == WIN_MESSAGE)
+	{
+	  /* blocking on the message window happens only at the end of
+	     the game */
+	  lisp_cmd ("end",);
+	}
+      else
+	{
+	  lisp_cmd ("block",);
+	  read_string ("dummy", &dummy);
+	  free (dummy);
+	}
+    }
+  else if (window == WIN_STATUS)
+    {
+      /* initial window setup hack here :) */
+      lisp_cmd ("restore-window-configuration",);
+    }
+}
+
+void
+lisp_destroy_nhwindow(window)
+     winid window;
+{
+  if ((window != WIN_STATUS)
+      && (window != WIN_MESSAGE)
+      && (window != WIN_MAP))
+    {
+      lisp_cmd ("destroy-menu", lisp_int (window));
+      return_winid (window);
+    }
+}
+
+void
+lisp_update_inventory()
+{
+  lisp_cmd ("update-inventory",);
+}
+
+int
+lisp_doprev_message()
+{
+  lisp_cmd ("doprev-message",);
+  return 0;
+}
+
+void
+lisp_nhbell()
+{
+  lisp_cmd ("nhbell",);
+}
+
+/* Can be an empty call says window.doc. */
+void
+lisp_mark_synch()
+{
+  /* lisp_cmd ("mark-sync",); */
+}
+
+void
+lisp_wait_synch()
+{
+  lisp_cmd ("wait-synch",);
+}
+
+/* Since nethack will never be suspended, we need not worry about this
+   function. */
+void
+lisp_resume_nhwindows()
+{
+  return;
+}
+
+/* Since nethack will never be suspended, we need not worry about this
+   function. */
+void
+lisp_suspend_nhwindows(str)
+     const char *str;
+{
+  return;
+}
+
+/* All keys are defined in emacs, so number_pad makes no sense. */
+void
+lisp_number_pad(state)
+     int state;
+{
+  return;
+}
+
+void
+lisp_init_nhwindows(argcp,argv)
+     int* argcp;
+     char** argv;
+{
+  int i;
+
+  /* Print each command-line option, constructing a list of strings */
+  lisp_cmd ("init-nhwindows",
+	    for (i=0; i<*argcp; i++)
+	      lisp_string (argv[i]));
+
+  /* FIXME: doesn't remove the arguments parsed, as specified in the
+     api doc. */
+
+  /* Setup certain flags lisp clients need */
+  iflags.num_pad = FALSE;
+#ifdef EXP_ON_BOTL		/* we are going to lose if Nethack is
+				   compiled without this option -rcy */
+  flags.showexp = TRUE;
+#endif
+  flags.time = TRUE;
+
+  /* inform nethack that the windows have been initialized. */
+  iflags.window_inited = TRUE;
+
+  init_winid_list();
+}
+
+void
+lisp_exit_nhwindows (str)
+     const char *str;
+{
+  lisp_cmd ("exit-nhwindows ", lisp_string (str));
+}
+
+void
+lisp_delay_output()
+{
+  char *dummy;
+  lisp_cmd ("delay-output",);
+  read_string ("dummy", &dummy);
+  free (dummy);
+}
+
+void
+lisp_getlin(question, input)
+     const char *question;
+     char *input;
+{
+  char *tmp;
+  lisp_cmd ("getlin", lisp_string (question));
+  read_string ("string", &tmp);
+  /* FIXME: potential buffer overflow. */
+  strcpy (input, tmp);
+}
+
+int
+lisp_get_ext_cmd()
+{
+  int cmd;
+  int i;
+
+  printf ("(nethack-api-get-ext-cmd '(");
+
+  for (i=0; extcmdlist[i].ef_txt != (char *)0; i++) {
+    printf ("(\"%s\" . %d)", extcmdlist[i].ef_txt, i);
+  }
+  printf ("))\n");
+
+  read_int ("number", &cmd);
+
+  return cmd;
+}
+
+void
+lisp_display_file(str, complain)
+     const char *str;
+     boolean complain;
+{
+  lisp_cmd ("display-file",
+	    lisp_string (str);
+	    complain ? lisp_t : lisp_nil);;
+}
+
+char
+lisp_yn_function(ques, choices, def)
+     const char *ques;
+     const char *choices;
+     char def;
+{
+  int answer;
+
+  /* Some questions have special functions. */
+  if (!strncmp (ques, "In what direction", 17)
+      || !strncmp (ques, "Talk to whom? (in what direction)", 33))
+    {
+      char *dir;
+      lisp_cmd ("ask-direction",
+		lisp_string (ques));
+      read_string ("direction", &dir);
+      if (!strcmp (dir, "n"))
+	answer = 'k';
+      else if (!strcmp (dir, "s"))
+	answer = 'j';
+      else if (!strcmp (dir, "e"))
+	answer = 'l';
+      else if (!strcmp (dir, "w"))
+	answer = 'h';
+      else if (!strcmp (dir, "ne"))
+	answer = 'u';
+      else if (!strcmp (dir, "nw"))
+	answer = 'y';
+      else if (!strcmp (dir, "se"))
+	answer = 'n';
+      else if (!strcmp (dir, "sw"))
+	answer = 'b';
+      else if (!strcmp (dir, "up"))
+	answer = '<';
+      else if (!strcmp (dir, "down"))
+	answer = '>';
+      else if (!strcmp (dir, "self"))
+	answer = '.';
+      else
+	{
+	  if (def == '\0')
+	    answer = 0x20;		/* space */
+	  else
+	    answer = def;
+	}
+
+      free (dir);
+    }
+  else
+    {
+      lisp_cmd ("yn-function",
+		lisp_string (ques);
+		lisp_string (choices);
+		lisp_int (def));
+      read_int ("number", &answer);
+    }
+
+  return (char)answer;
+}
+
+#ifdef POSITIONBAR
+void
+lisp_update_positionbar(features)
+     char *features;
+{
+  lisp_cmd ("update-positionbar", lisp_string (features));
+}
+#endif
+
+#define zap_color(n)  zapcolors[n]
+#define cmap_color(n) defsyms[n].color
+#define obj_color(n)  objects[n].oc_color
+#define mon_color(n)  mons[n].mcolor
+#define invis_color(n) NO_COLOR
+#define pet_color(n)  mons[n].mcolor
+#define warn_color(n) def_warnsyms[n].color
+
+void
+lisp_print_glyph(window, x, y, glyph, bkglyph)
+    winid window;
+    xchar x, y;
+    int glyph;
+    int bkglyph UNUSED;
+{
+    int ch;
+    boolean reverse_on = FALSE;
+    int	    color;
+    unsigned special;
+
+    /* map glyph to character and color */
+    (void) mapglyph(glyph, &ch, &color, &special, x, y, 0);
+
+    /* If the user doesn't want to highlight the pet, then we erase
+       the PET bit from special. In the lisp code the special argument
+       will be 'pet if the glyph is a pet and will be printed in the
+       color of the pet highlight face. But we don't want this if the
+       user hasn't turned on hilite_pet. */
+    if (!iflags.hilite_pet)
+      {
+	special &= ~MG_PET;
+      }
+
+    if (window == WIN_MAP)
+      {
+	/* The last parameter, special, is optional. It is only
+	   present when the tile is special in some way. FIXME: This
+	   duplicate code is a bit gross. */
+	if (special)
+	  {
+	    lisp_cmd ("print-glyph",
+		      lisp_int (x);
+		      lisp_int (y);
+		      lisp_int (color);
+		      lisp_int (glyph);
+		      lisp_int (glyph2tile[glyph]);
+		      lisp_int (ch);
+		      lisp_literal (special_glyph_to_string (special)););
+	  }
+	else
+	  {
+	    lisp_cmd ("print-glyph",
+		      lisp_int (x);
+		      lisp_int (y);
+		      lisp_int (color);
+		      lisp_int (glyph);
+		      lisp_int (glyph2tile[glyph]);
+		      lisp_int (ch););
+	  }
+      }
+    else
+      lisp_cmd ("error",
+		lisp_string ("lisp_print_glyph bad window");
+		lisp_int (window));
+}
+
+#ifdef CLIPPING
+void
+lisp_cliparound(x, y)
+     int x;
+     int y;
+{
+  /* as far as I can tell, the x and y values here are exactly the
+     ones given by the next lisp_curs call, so its redundant
+     information -rcy */
+
+  /*   lisp_cmd ("cliparound", lisp_int (x); lisp_int (y)); */
+}
+#endif
+
+void lisp_start_screen() { return; } /* called from setftty() in unixtty.c */
+void lisp_end_screen() {return; }    /* called from settty() in unixtty.c */
+
+static void
+get_death_text (buf)
+     char buf[BUFSZ];
+{
+
+}
+
+void
+lisp_outrip(window, how)
+     winid window;
+     int how;
+{
+  lisp_cmd ("outrip",
+	    lisp_int (window);
+	    lisp_string (plname);
+      lisp_int (money_cnt(invent));
+      lisp_string ("Died while trying to finish nethack-el."));
+}<|MERGE_RESOLUTION|>--- conflicted
+++ resolved
@@ -18,7 +18,7 @@
 LIABILITY, OR TORT (INCLUDING NEGLIGENCE OR OTHERWISE) ARISING IN ANY WAY OUT OF THE USE OF THIS
 SOFTWARE, EVEN IF ADVISED OF THE POSSIBILITY OF SUCH DAMAGE.
 --- NetHack-NetHack-3.6.6_Released/include/config.h	2020-03-08 13:29:31.000000000 -0400
-+++ nethack/include/config.h	2020-07-06 14:11:10.203832866 -0400
++++ nethack/include/config.h	2020-05-23 18:40:09.062020791 -0400
 @@ -50,12 +50,13 @@
  /* #define QT_GRAPHICS */    /* Qt interface */
  /* #define GNOME_GRAPHICS */ /* Gnome interface */
@@ -47,13 +47,8 @@
  #ifndef DEFAULT_WINDOW_SYS
  #define DEFAULT_WINDOW_SYS "tty"
  #endif
-<<<<<<< HEAD
---- /dev/null	2020-07-05 09:39:01.158952229 -0400
+--- /dev/null	2020-07-06 09:18:02.067775393 -0400
 +++ nethack/include/winlisp.h	2020-05-25 16:23:26.474351571 -0400
-=======
---- /dev/null	2020-07-06 09:18:02.067775393 -0400
-+++ nethack/include/winlisp.h	2020-07-06 14:11:10.203832866 -0400
->>>>>>> 8673f277
 @@ -0,0 +1,70 @@
 +#ifndef WINLISP_H
 +#define WINLISP_H
@@ -126,7 +121,7 @@
 +
 +#endif /* WINLISP_H */
 --- NetHack-NetHack-3.6.6_Released/src/windows.c	2020-03-08 13:29:31.000000000 -0400
-+++ nethack/src/windows.c	2020-07-06 14:11:10.203832866 -0400
++++ nethack/src/windows.c	2020-05-24 15:21:05.336401669 -0400
 @@ -44,6 +44,10 @@
  #ifdef MSWIN_GRAPHICS
  extern struct window_procs mswin_procs;
@@ -149,7 +144,7 @@
      { &chainin_procs, chainin_procs_init, chainin_procs_chain },
      { (struct window_procs *) &chainout_procs, chainout_procs_init,
 --- NetHack-NetHack-3.6.6_Released/sys/unix/Makefile.src	2020-03-08 13:29:31.000000000 -0400
-+++ nethack/sys/unix/Makefile.src	2020-07-06 14:11:10.203832866 -0400
++++ nethack/sys/unix/Makefile.src	2020-05-25 21:23:32.606988441 -0400
 @@ -266,9 +266,12 @@
  #	../win/BeOS/NHMenuWindow.cpp ../win/BeOS/NHMapWindow.cpp tile.c
  #WINBEOBJ = winbe.o NHWindow.o NHMenuWindow.o NHMapWindow.o tile.o
@@ -205,15 +200,9 @@
  wizard.o: wizard.c $(HACK_H) ../include/qtext.h
  worm.o: worm.c $(HACK_H) ../include/lev.h
  worn.o: worn.c $(HACK_H)
-<<<<<<< HEAD
---- /dev/null	2020-07-05 09:39:01.158952229 -0400
-+++ nethack/sys/unix/hints/linux-lisp	2020-06-23 11:18:56.168417802 -0400
-@@ -0,0 +1,64 @@
-=======
 --- /dev/null	2020-07-06 09:18:02.067775393 -0400
-+++ nethack/sys/unix/hints/linux-lisp	2020-07-06 15:04:06.593539127 -0400
++++ nethack/sys/unix/hints/linux-lisp	2020-07-06 15:28:02.110094075 -0400
 @@ -0,0 +1,61 @@
->>>>>>> 8673f277
 +#
 +# NetHack 3.6  linux $NHDT-Date: 1432512814 2015/05/25 00:13:34 $  $NHDT-Branch: master $:$NHDT-Revision: 1.12 $
 +# Copyright (c) Kenneth Lorber, Kensington, Maryland, 2007.
@@ -276,7 +265,7 @@
 +EXEPERM  = 0755
 +DIRPERM  = 0755
 --- NetHack-NetHack-3.6.6_Released/util/makedefs.c	2020-03-08 13:29:31.000000000 -0400
-+++ nethack/util/makedefs.c	2020-07-06 14:11:10.207166268 -0400
++++ nethack/util/makedefs.c	2020-05-25 17:07:06.303645065 -0400
 @@ -1762,6 +1762,9 @@
  #ifdef MAC /* defunct OS 9 interface */
      { "mac", "Mac" },
@@ -287,21 +276,16 @@
  #ifdef AMIGA_INTUITION /* unmaintained/defunct */
      { "amii", "Amiga Intuition" },
  #endif
-<<<<<<< HEAD
---- /dev/null	2020-07-05 09:39:01.158952229 -0400
-+++ nethack/win/lisp/ChangeLog	2020-07-05 12:03:53.745468839 -0400
-@@ -0,0 +1,371 @@
+--- /dev/null	2020-07-06 09:18:02.067775393 -0400
++++ nethack/win/lisp/ChangeLog	2020-07-06 14:05:37.796916478 -0400
+@@ -0,0 +1,375 @@
++2020-07-06  Benjamin Yang  <be11ng@protonmail.com>
++
++	* ../../sys/unix/hints/linux-lisp: Format file.
++
 +2020-07-04  Benjamin Yang  <be11ng@protonmail.com>
 +
 +	* winlisp.c (lisp_get_ext_cmd): Restore function.
-=======
---- /dev/null	2020-07-06 09:18:02.067775393 -0400
-+++ nethack/win/lisp/ChangeLog	2020-07-06 14:12:04.374961412 -0400
-@@ -0,0 +1,371 @@
-+2020-07-06  Benjamin Yang  <be11ng@protonmail.com>
-+
-+	* ../../sys/unix/hints/linux-lisp: Format file.
->>>>>>> 8673f277
 +
 +2020-06-22  Benjamin Yang  <be11ng@protonmail.com>
 +
@@ -670,15 +654,9 @@
 +	s/nethack-api-updated-inventory/nethack-api-update-inventory/
 +	(WINLISP_VOID_RETVAL): added macro, called for every void
 +	function.
-<<<<<<< HEAD
---- /dev/null	2020-07-05 09:39:01.158952229 -0400
+--- /dev/null	2020-07-06 09:18:02.067775393 -0400
 +++ nethack/win/lisp/winlisp.c	2020-07-05 11:41:56.851784278 -0400
 @@ -0,0 +1,1971 @@
-=======
---- /dev/null	2020-07-06 09:18:02.067775393 -0400
-+++ nethack/win/lisp/winlisp.c	2020-07-06 14:11:10.207166268 -0400
-@@ -0,0 +1,1972 @@
->>>>>>> 8673f277
 +/* Copyright (c) Shawn Betts, Ryan Yeske, 2001                    */
 +/* NetHack may be freely redistributed.  See license for details. */
 +
